--- conflicted
+++ resolved
@@ -43,14 +43,9 @@
                           lambda: bootstrap.transport)
 
     def test_transport_wsgi(self):
-<<<<<<< HEAD
         bootstrap = self._bootstrap('wsgi_mongodb.conf')
-        self.assertIsInstance(bootstrap.transport, wsgi.Driver)
-=======
-        bootstrap = self._bootstrap('wsgi_sqlalchemy.conf')
         self.assertIsInstance(bootstrap.transport, wsgi.Driver)
 
     def test_transport_websocket(self):
         bootstrap = self._bootstrap('websocket_mongodb.conf')
-        self.assertIsInstance(bootstrap.transport, websocket.Driver)
->>>>>>> adab329b
+        self.assertIsInstance(bootstrap.transport, websocket.Driver)